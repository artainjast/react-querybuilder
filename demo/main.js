--- conflicted
+++ resolved
@@ -131,11 +131,8 @@
 const RootView = () => {
   const [query, setQuery] = useState(preparedQueries.primary);
   const [fields, setFields] = useState(preparedFields.primary);
-<<<<<<< HEAD
   const [format, setFormat] = useState('json');
-=======
   const [showCombinatorsBetweenRules, setShowCombinatorsBetweenRules] = useState(false);
->>>>>>> d2ebc779
 
   /**
    * Reloads a prepared query, a PoC for query updates by props change.
