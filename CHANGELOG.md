--- conflicted
+++ resolved
@@ -54,18 +54,14 @@
 
 ### Fixed
 
-<<<<<<< HEAD
-- [#537] Performance is improved via `React.memo` (especially for larger queries), as long as each prop passed to `<QueryBuilder />` has a stable reference. The most common violation of that rule is probably inline arrow function declarations in the `onQueryChange` prop, a problem which can be addressed with `useCallback`.
+- [#537] Performance is improved via `React.memo` (especially for large queries), as long as each prop passed to `<QueryBuilder />` has a stable reference. The most common violation of that rule is probably inline arrow function declarations in the `onQueryChange` prop, a problem which can usually be addressed with `useCallback`.
+
+## [v6.5.4] - 2023-11-04
+
+### Fixed
+
 - [#585] Avoid React warning about unique `key` props.
-
-## [v6.5.4] - 2023-11-04
-
-### Fixed
-
 - [#585] Fixed invalid reference to `generatePicker` in `@react-querybuilder/antd`.
-=======
-- [#537] Performance is improved via `React.memo` (especially for larger queries) as long as each prop passed to `<QueryBuilder />` has a stable reference. The most common violation of that rule is probably inline arrow function declarations in the `onQueryChange` prop, a problem which can usually be addressed with `useCallback`.
->>>>>>> 1001cbe7
 
 ## [v6.5.3] - 2023-10-20
 
