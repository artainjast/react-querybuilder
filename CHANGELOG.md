--- conflicted
+++ resolved
@@ -7,26 +7,24 @@
 
 ## [Unreleased]
 
-<<<<<<< HEAD
-### Changed
-
-- The React Native compatibility package uses `gap` for layout spacing, which means the minimum `react-native` version is now `0.71.0`.
-=======
-### Added
-
-- The `useQueryBuilder` hook has been reinstated. It does nothing more than call `useQueryBuilderSetup` and `useQueryBuilderSchema`, which no longer need to be called from separate components.
-- `useQueryBuilderQuery` hook to retrieve the full, current query object during the render pass of a custom component. It requires no parameters and should be used in place of the previously recommended hook `useQueryBuilderSelector`, which requires a selector function generated with `getQuerySelectorById(props.schema.qbId)`. While `useQueryBuilderSelector` is not deprecated, it is no longer recommended except in very special circumstances.
-
-### Fixed
-
-- `useQueryBuilderSelector` no longer returns `undefined` during the first render pass (and neither does the new hook `useQueryBuilderQuery`).
+### Changed
+
+- [#716] The React Native compatibility package uses `gap` for layout spacing, which means the minimum `react-native` version is now `0.71.0`.
+
+### Added
+
+- [#723] The `useQueryBuilder` hook has been reinstated. It does nothing more than call `useQueryBuilderSetup` and `useQueryBuilderSchema`, which no longer need to be called from separate components.
+- [#723] `useQueryBuilderQuery` hook to retrieve the full, current query object during the render pass of a custom component. It requires no parameters and should be used in place of the previously recommended hook `useQueryBuilderSelector`, which requires a selector function generated with `getQuerySelectorById(props.schema.qbId)`. While `useQueryBuilderSelector` is not deprecated, it is no longer recommended except in very special circumstances.
+
+### Fixed
+
+- [#723] `useQueryBuilderSelector` no longer returns `undefined` during the first render pass (and neither does the new hook `useQueryBuilderQuery`).
 
 ## [v7.4.4] - 2024-06-10
 
 ### Fixed
 
 - [#719] The "mongodb" export format stringifies values using `JSON.stringify`.
->>>>>>> d431acfc
 
 ## [v7.4.3] - 2024-06-06
 
@@ -1685,7 +1683,9 @@
 [#706]: https://github.com/react-querybuilder/react-querybuilder/pull/706
 [#713]: https://github.com/react-querybuilder/react-querybuilder/pull/713
 [#714]: https://github.com/react-querybuilder/react-querybuilder/pull/714
+[#716]: https://github.com/react-querybuilder/react-querybuilder/pull/716
 [#719]: https://github.com/react-querybuilder/react-querybuilder/issues/719
+[#723]: https://github.com/react-querybuilder/react-querybuilder/pull/723
 
 <!-- Release comparison links -->
 
