--- conflicted
+++ resolved
@@ -339,7 +339,12 @@
 }
 ```
 
-<<<<<<< HEAD
+#### showCombinatorsBetweenRules _(Optional)_
+
+`boolean`
+
+Pass `true` to show the combinators (and/or) between rules and rule groups instead of at the top of rule groups. This can make some queries easier to understand as it encourages a more natural style of reading.
+
 ### formatQuery
 
 `formatQuery` formats a given query in either JSON or SQL format. Example:
@@ -402,13 +407,6 @@
 
 console.log(formatQuery(query, 'sql', valueProcessor)); // '(instrument in ("Guitar","Vocals") and lastName = "Vai")'
 ```
-=======
-### showCombinatorsBetweenRules _(Optional)_
-
-`boolean`
-
-Pass `true` to show the combinators (and/or) between rules and rule groups instead of at the top of rule groups. This can make some queries easier to understand as it encourages a more natural style of reading.
->>>>>>> d2ebc779
 
 ## Development
 
