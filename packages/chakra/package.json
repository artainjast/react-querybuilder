{
  "name": "@react-querybuilder/chakra",
  "description": "Custom Chakra UI components for react-querybuilder",
  "version": "5.1.2",
  "publishConfig": {
    "access": "public"
  },
  "main": "dist/index.cjs.js",
  "module": "dist/index.es.js",
  "types": "dist/types/src/index.d.ts",
  "files": [
    "dist"
  ],
  "repository": {
    "type": "git",
    "url": "https://github.com/react-querybuilder/react-querybuilder.git",
    "directory": "packages/chakra"
  },
  "license": "MIT",
  "homepage": "https://react-querybuilder.js.org/",
  "scripts": {
    "start": "vite",
    "build": "vite build && tsc --emitDeclarationOnly",
    "typecheck": "tsc --noEmit",
    "typecheck:watch": "yarn typecheck --watch"
  },
  "devDependencies": {
<<<<<<< HEAD
    "@chakra-ui/icons": "^2.0.12",
    "@chakra-ui/react": "^2.4.1",
    "@chakra-ui/system": "^2.3.3",
    "@emotion/react": "^11.10.5",
    "@emotion/styled": "^11.10.5",
    "@react-querybuilder/ts": "^5.1.1",
=======
    "@chakra-ui/icons": "^2.0.11",
    "@chakra-ui/react": "^2.3.6",
    "@chakra-ui/system": "^2.3.0",
    "@emotion/react": "^11.10.4",
    "@emotion/styled": "^11.10.4",
    "@react-querybuilder/ts": "^5.1.2",
>>>>>>> 85358e01
    "@testing-library/react": "^13.4.0",
    "@types/react": "^18.0.25",
    "@vitejs/plugin-react": "^2.2.0",
    "framer-motion": "^6.5.1",
    "react": "^18.2.0",
    "react-dom": "^18.2.0",
<<<<<<< HEAD
    "react-querybuilder": "^5.1.1",
    "typescript": "^4.9.3",
    "vite": "^3.2.4"
=======
    "react-querybuilder": "^5.1.2",
    "typescript": "^4.8.4",
    "vite": "^3.1.8"
>>>>>>> 85358e01
  },
  "peerDependencies": {
    "@chakra-ui/icons": ">=1.0.0",
    "@chakra-ui/react": ">=1.6.0",
    "@chakra-ui/system": ">=1.8.0",
    "@emotion/react": "^11",
    "@emotion/styled": "^11",
    "framer-motion": "^6.3.3",
    "react": ">=16.8.0"
  }
}<|MERGE_RESOLUTION|>--- conflicted
+++ resolved
@@ -25,36 +25,21 @@
     "typecheck:watch": "yarn typecheck --watch"
   },
   "devDependencies": {
-<<<<<<< HEAD
     "@chakra-ui/icons": "^2.0.12",
     "@chakra-ui/react": "^2.4.1",
     "@chakra-ui/system": "^2.3.3",
     "@emotion/react": "^11.10.5",
     "@emotion/styled": "^11.10.5",
-    "@react-querybuilder/ts": "^5.1.1",
-=======
-    "@chakra-ui/icons": "^2.0.11",
-    "@chakra-ui/react": "^2.3.6",
-    "@chakra-ui/system": "^2.3.0",
-    "@emotion/react": "^11.10.4",
-    "@emotion/styled": "^11.10.4",
     "@react-querybuilder/ts": "^5.1.2",
->>>>>>> 85358e01
     "@testing-library/react": "^13.4.0",
     "@types/react": "^18.0.25",
     "@vitejs/plugin-react": "^2.2.0",
     "framer-motion": "^6.5.1",
     "react": "^18.2.0",
     "react-dom": "^18.2.0",
-<<<<<<< HEAD
-    "react-querybuilder": "^5.1.1",
+    "react-querybuilder": "^5.1.2",
     "typescript": "^4.9.3",
     "vite": "^3.2.4"
-=======
-    "react-querybuilder": "^5.1.2",
-    "typescript": "^4.8.4",
-    "vite": "^3.1.8"
->>>>>>> 85358e01
   },
   "peerDependencies": {
     "@chakra-ui/icons": ">=1.0.0",
