--- conflicted
+++ resolved
@@ -50,11 +50,7 @@
     "postcss": "^8.4.38",
     "react": "^18.3.1",
     "react-dom": "^18.3.1",
-<<<<<<< HEAD
     "react-querybuilder": "workspace:*",
-=======
-    "react-querybuilder": "7.4.4",
->>>>>>> d431acfc
     "rollup-plugin-visualizer": "^5.12.0",
     "tailwindcss": "^3.4.4",
     "typescript": "^5.4.5",
