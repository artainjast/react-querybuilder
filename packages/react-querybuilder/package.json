{
  "name": "react-querybuilder",
  "version": "5.4.0",
  "description": "The React <QueryBuilder /> component for constructing queries",
  "main": "dist/index.cjs.js",
  "module": "dist/index.es.js",
  "types": "dist/types/src/index.d.ts",
  "files": [
    "dist"
  ],
  "repository": {
    "type": "git",
    "url": "https://github.com/react-querybuilder/react-querybuilder.git",
    "directory": "packages/react-querybuilder"
  },
  "keywords": [
    "react",
    "query",
    "builder",
    "operators",
    "ui",
    "component",
    "clause",
    "expression",
    "sql"
  ],
  "contributors": [
    "Pavan Podila <pavan@pixelingene.com> (http://blog.pixelingene.com)",
    "Jake Boone"
  ],
  "license": "MIT",
  "homepage": "https://react-querybuilder.js.org/",
  "devDependencies": {
    "@babel/core": "^7.20.12",
    "@babel/preset-env": "^7.20.2",
    "@babel/preset-react": "^7.18.6",
    "@babel/preset-typescript": "^7.18.6",
    "@testing-library/dom": "^8.19.1",
    "@testing-library/react": "^13.4.0",
    "@testing-library/user-event": "^14.4.3",
    "@types/hoist-non-react-statics": "^3.3.1",
    "@types/jscodeshift": "^0.11.6",
    "@types/node": "^18.11.18",
    "@types/react": "^18.0.26",
    "@types/react-dom": "^18.0.10",
    "@vitejs/plugin-react": "^3.0.1",
    "babel-plugin-istanbul": "^6.1.1",
    "concurrently": "^7.6.0",
    "copyfiles": "^2.4.1",
    "jscodeshift": "^0.14.0",
    "query-string": "^8.1.0",
    "react": "^18.2.0",
    "react-dom": "^18.2.0",
    "regenerator-runtime": "^0.13.11",
<<<<<<< HEAD
    "sass": "^1.57.1",
    "typescript": "^4.9.4",
    "vite": "^4.0.4"
=======
    "rollup-plugin-visualizer": "^5.8.3",
    "sass": "^1.56.1",
    "typescript": "^4.9.3",
    "vite": "^3.2.4"
>>>>>>> 32ad7a57
  },
  "dependencies": {
    "@react-querybuilder/ctx": "^5.4.0",
    "@react-querybuilder/ts": "^5.4.0",
    "clsx": "^1.2.1",
    "immer": "^9.0.17"
  },
  "peerDependencies": {
    "react": ">=16.8.0"
  },
  "browserslist": "> 0.25%, not dead",
  "scripts": {
    "start": "vite",
    "build": "yarn build:main && concurrently --timings --max-processes 10 --names css,formatQuery,parseCEL,parseJsonLogic,parseMongoDB,parseSQL,transformQuery,types yarn:build:css yarn:build:formatQuery yarn:build:parseCEL yarn:build:parseJsonLogic yarn:build:parseMongoDB yarn:build:parseSQL yarn:build:transformQuery yarn:build:types",
    "build:main": "vite build",
    "build:css": "sass src/query-builder.scss dist/query-builder.css && copyfiles -f src/query-builder.scss dist",
    "build:types": "tsc --project ./tsconfig.build.json --emitDeclarationOnly",
    "build:formatQuery": "vite build --config vite.config.formatQuery.js",
    "build:parseCEL": "vite build --config vite.config.parseCEL.js",
    "build:parseJsonLogic": "vite build --config vite.config.parseJsonLogic.js",
    "build:parseMongoDB": "vite build --config vite.config.parseMongoDB.js",
    "build:parseSQL": "vite build --config vite.config.parseSQL.js",
    "build:transformQuery": "vite build --config vite.config.transformQuery.js",
    "typecheck": "tsc --noEmit",
    "typecheck:watch": "yarn typecheck --watch",
    "generate-sqlparser": "yarn generate-sqlparser-base && yarn generate-sqlparser-codemod",
    "generate-sqlparser-base": "npx jison src/utils/parseSQL/sql.jison --outfile src/utils/parseSQL/sqlParser.js --module-type commonjs",
    "generate-sqlparser-codemod": "npx jscodeshift -t src/internal/langParser.codemod.js src/utils/parseSQL/sqlParser.js",
    "generate-celparser": "yarn generate-celparser-base && yarn generate-celparser-codemod",
    "generate-celparser-base": "npx jison src/utils/parseCEL/cel.jison --outfile src/utils/parseCEL/celParser.js --module-type commonjs",
    "generate-celparser-codemod": "npx jscodeshift -t src/internal/langParser.codemod.js src/utils/parseCEL/celParser.js"
  }
}<|MERGE_RESOLUTION|>--- conflicted
+++ resolved
@@ -52,16 +52,10 @@
     "react": "^18.2.0",
     "react-dom": "^18.2.0",
     "regenerator-runtime": "^0.13.11",
-<<<<<<< HEAD
+    "rollup-plugin-visualizer": "^5.8.3",
     "sass": "^1.57.1",
     "typescript": "^4.9.4",
     "vite": "^4.0.4"
-=======
-    "rollup-plugin-visualizer": "^5.8.3",
-    "sass": "^1.56.1",
-    "typescript": "^4.9.3",
-    "vite": "^3.2.4"
->>>>>>> 32ad7a57
   },
   "dependencies": {
     "@react-querybuilder/ctx": "^5.4.0",
