--- conflicted
+++ resolved
@@ -1526,11 +1526,7 @@
   });
 
   describe('independent combinators', () => {
-<<<<<<< HEAD
-    it('shifts rulew with independent combinators', async () => {
-=======
-    it('should shift rules with independent combinators', async () => {
->>>>>>> 9c658f1b
+    it('shifts rules with independent combinators', async () => {
       const onQueryChange = jest.fn<never, [RuleGroupTypeIC]>();
       render(
         <QueryBuilder
