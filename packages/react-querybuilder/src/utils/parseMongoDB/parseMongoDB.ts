import type {
  DefaultOperatorName,
  DefaultRuleGroupType,
  DefaultRuleType,
  ParseMongoDbOptions,
} from '@react-querybuilder/ts/src/index.noReact';
import { defaultOperatorNegationMap } from '../../defaults';
import { isRuleGroupType } from '../isRuleGroup';
import { objectKeys } from '../objectKeys';
<<<<<<< HEAD
import { isOptionGroupArray } from '../optGroupUtils';
import { isPojo } from '../parserUtils';
=======
import { fieldIsValidUtil, getFieldsArray, isPojo } from '../parserUtils';
>>>>>>> 34cb9825
import type { MongoDbSupportedOperators } from './types';
import { getRegExStr, isPrimitive, mongoDbToRqbOperatorMap } from './utils';

const emptyRuleGroup: DefaultRuleGroupType = { combinator: 'and', rules: [] };

/**
 * Converts a MongoDB query object or parseable string into a query suitable for
 * the QueryBuilder component's `query` or `defaultQuery` props.
 */
export const parseMongoDB = (
  mongoDbRules: string | object,
  options: ParseMongoDbOptions = {}
): DefaultRuleGroupType => {
  const listsAsArrays = !!options.listsAsArrays;
  const fieldsFlat = getFieldsArray(options.fields);
  const getValueSources = options.getValueSources;

  const fieldIsValid = (
    fieldName: string,
    operator: DefaultOperatorName,
    subordinateFieldName?: string
  ) =>
    fieldIsValidUtil({
      fieldName,
      fieldsFlat,
      operator,
      subordinateFieldName,
      getValueSources,
    });

  function processMongoDbQueryBooleanOperator(
    field: string,
    mdbOperator: MongoDbSupportedOperators,
    keyValue: any
  ): DefaultRuleType | false {
    let operator: DefaultOperatorName = '=';
    let value: any = '';

    // istanbul ignore else
    if (
      mdbOperator === '$eq' ||
      mdbOperator === '$ne' ||
      mdbOperator === '$gt' ||
      mdbOperator === '$gte' ||
      mdbOperator === '$lt' ||
      mdbOperator === '$lte'
    ) {
      if (mdbOperator === '$ne' && keyValue === null) {
        if (fieldIsValid(field, 'notNull')) {
          return { field, operator: 'notNull', value: null };
        }
      } else {
        operator = mongoDbToRqbOperatorMap[mdbOperator]!;
        if (fieldIsValid(field, operator)) {
          return { field, operator, value: keyValue };
        }
      }
    } else if (mdbOperator === '$regex' && /^[^^].*[^$]$/.test(getRegExStr(keyValue))) {
      if (fieldIsValid(field, 'contains')) {
        return {
          field,
          operator: 'contains',
          value: getRegExStr(keyValue),
        };
      }
    } else if (mdbOperator === '$regex' && /^\^.*[^$]/.test(getRegExStr(keyValue))) {
      if (fieldIsValid(field, 'beginsWith')) {
        return {
          field,
          operator: 'beginsWith',
          value: getRegExStr(keyValue).replace(/^\^/, ''),
        };
      }
    } else if (mdbOperator === '$regex' && /[^^].*\$/.test(getRegExStr(keyValue))) {
      if (fieldIsValid(field, 'endsWith')) {
        return {
          field,
          operator: 'endsWith',
          value: getRegExStr(keyValue).replace(/\$$/, ''),
        };
      }
    } else if (mdbOperator === '$in' && Array.isArray(keyValue)) {
      if (fieldIsValid(field, 'in')) {
        if (listsAsArrays) {
          value = keyValue;
        } else {
          value = keyValue.map(v => `${v}`).join(',');
        }
        return { field, operator: 'in', value };
      }
    } else if (mdbOperator === '$nin' && Array.isArray(keyValue)) {
      if (fieldIsValid(field, 'notIn')) {
        if (listsAsArrays) {
          value = keyValue;
        } else {
          value = keyValue.map(v => `${v}`).join(',');
        }
        return { field, operator: 'notIn', value };
      }
    }

    return false;
  }

  function processMongoDbQueryObjectKey(
    key: string,
    keyValue: any
  ): DefaultRuleType | DefaultRuleGroupType | false {
    let field = '';

    // istanbul ignore else
    if (key === '$and') {
      if (!Array.isArray(keyValue) || keyValue.length === 0 || !keyValue.every(isPojo)) {
        return false;
      }

      // Check if this should result in a "between" clause
      if (keyValue.length === 2 && keyValue.every(kv => objectKeys(kv).length === 1)) {
        const [rule1, rule2] = keyValue;
        const [ruleKey1, ruleKey2] = keyValue.map(kv => objectKeys(kv)[0]);
        if (
          ruleKey1 === ruleKey2 &&
          isPojo(rule1[ruleKey1]) &&
          objectKeys(rule1[ruleKey1]).length === 1 &&
          isPojo(rule2[ruleKey2]) &&
          objectKeys(rule2[ruleKey2]).length === 1 &&
          (('$gte' in rule1[ruleKey1] &&
            '$lte' in rule2[ruleKey2] &&
            rule2[ruleKey2].$lte >= rule1[ruleKey1].$gte) ||
            ('$lte' in rule1[ruleKey1] &&
              '$gte' in rule2[ruleKey2] &&
              rule1[ruleKey1].$lte >= rule2[ruleKey2].$gte))
        ) {
          const [val1, val2] = [
            rule1[ruleKey1].$gte ?? rule1[ruleKey1].$lte,
            rule2[ruleKey2].$lte ?? rule2[ruleKey2].$gte,
          ];
          let value = listsAsArrays ? [val1, val2] : `${val1},${val2}`;
          if (val1 > val2) {
            value = listsAsArrays ? [val2, val1] : `${val2},${val1}`;
          }
          return { field: ruleKey1, operator: 'between', value };
        }
      }

      const rules = keyValue.map(l => processMongoDbQueryObject(l)).filter(Boolean) as (
        | DefaultRuleType
        | DefaultRuleGroupType
      )[];

      return rules.length > 0 ? { combinator: 'and', rules } : false;
    } else if (key === '$or') {
      if (!Array.isArray(keyValue) || keyValue.length === 0 || !keyValue.every(isPojo)) {
        return false;
      }

      // Check if this should result in "notBetween"
      if (keyValue.length === 2 && keyValue.every(kv => objectKeys(kv).length === 1)) {
        const [rule1, rule2] = keyValue;
        const [ruleKey1, ruleKey2] = keyValue.map(kv => objectKeys(kv)[0]);
        if (
          ruleKey1 === ruleKey2 &&
          isPojo(rule1[ruleKey1]) &&
          objectKeys(rule1[ruleKey1]).length === 1 &&
          isPojo(rule2[ruleKey2]) &&
          objectKeys(rule2[ruleKey2]).length === 1 &&
          (('$gt' in rule1[ruleKey1] &&
            '$lt' in rule2[ruleKey2] &&
            rule1[ruleKey1].$gt >= rule2[ruleKey2].$lt) ||
            ('$lt' in rule1[ruleKey1] &&
              '$gt' in rule2[ruleKey2] &&
              rule2[ruleKey2].$gt >= rule1[ruleKey1].$lt))
        ) {
          const [val1, val2] = [
            rule1[ruleKey1].$gt ?? rule1[ruleKey1].$lt,
            rule2[ruleKey2].$lt ?? rule2[ruleKey2].$gt,
          ];
          let value = listsAsArrays ? [val1, val2] : `${val1},${val2}`;
          if (val1 > val2) {
            value = listsAsArrays ? [val2, val1] : `${val2},${val1}`;
          }
          return { field: ruleKey1, operator: 'notBetween', value };
        }
      }

      const rules = keyValue.map(l => processMongoDbQueryObject(l)).filter(Boolean) as (
        | DefaultRuleType
        | DefaultRuleGroupType
      )[];

      return rules.length > 0 ? { combinator: 'or', rules } : false;
    } else if (key === '$not' && isPojo(keyValue)) {
      const rule = processMongoDbQueryObject(keyValue);
      if (rule) {
        if (
          !isRuleGroupType(rule) &&
          (rule.operator === 'between' ||
            rule.operator === 'in' ||
            rule.operator === 'contains' ||
            rule.operator === 'beginsWith' ||
            rule.operator === 'endsWith')
        ) {
          return { ...rule, operator: defaultOperatorNegationMap[rule.operator] };
        }
        return { combinator: 'and', rules: [rule], not: true };
      }
      return false;
    } else if (key === '$expr') {
      const op = objectKeys(keyValue)[0] as MongoDbSupportedOperators;
      if (/^\$(eq|gte?|lte?|n?in)$/.test(op)) {
        if (
          Array.isArray(keyValue[op]) &&
          keyValue[op].length === 2 &&
          typeof keyValue[op][0] === 'string' &&
          /^\$/.test(keyValue[op][0])
        ) {
          field = keyValue[op][0].replace(/^\$/, '');
          const val = keyValue[op][1];
          if (
            (typeof val === 'string' && /^\$/.test(val)) ||
            (Array.isArray(val) &&
              val.every(v => typeof v === 'string') &&
              val.every(v => /^\$/.test(v)))
          ) {
            const valForProcessing = Array.isArray(val)
              ? val.map(v => v.replace(/^\$/, ''))
              : val.replace(/^\$/, '');
            const tempRule = processMongoDbQueryBooleanOperator(field, op, valForProcessing);
            if (tempRule) {
              if (
                typeof tempRule.value === 'string' &&
                !fieldIsValid(field, tempRule.operator, tempRule.value)
              ) {
                return false;
              }
              return { ...tempRule, valueSource: 'field' };
            }
          }
          return processMongoDbQueryBooleanOperator(field, op, keyValue[op][1]);
        }
      }
    } else if (/^[^$]/.test(key)) {
      field = key;

      if (isPrimitive(keyValue)) {
        if (fieldIsValid(field, '=')) {
          return { field, operator: '=', value: keyValue };
        }
      } else if (keyValue === null) {
        if (fieldIsValid(field, 'null')) {
          return { field, operator: 'null', value: keyValue };
        }
      } else if (isPojo(keyValue)) {
        let betweenRule: DefaultRuleType | false = false;

        const operators = objectKeys(keyValue)
          .filter(o => /^\$(eq|ne|gte?|lte?|n?in|regex)$/.test(o))
          .sort() as MongoDbSupportedOperators[];
        if (operators.length === 0) {
          return false;
        }

        if ('$gte' in keyValue && '$lte' in keyValue) {
          // This is (at least) a compact "between" clause
          betweenRule = {
            field,
            operator: 'between',
            value: listsAsArrays
              ? [keyValue.$gte, keyValue.$lte]
              : `${keyValue.$gte},${keyValue.$lte}`,
          };
        }

        const rules = operators
          // filter out $gte and $lte if they were both present
          .filter(op => !(betweenRule && (op === '$gte' || op === '$lte')))
          .map(op => processMongoDbQueryBooleanOperator(field, op, keyValue[op]))
          .filter(Boolean) as (DefaultRuleGroupType | DefaultRuleType)[];

        if (betweenRule) {
          rules.unshift(betweenRule);
        }

        if (rules.length === 0) {
          return false;
        }
        if (rules.length === 1) {
          return rules[0];
        }
        return { combinator: 'and', rules };
      }
    }

    return false;
  }

  function processMongoDbQueryObject(
    mongoDbQueryObject: Record<string, any>
  ): DefaultRuleGroupType | DefaultRuleType | false {
    const rules = objectKeys(mongoDbQueryObject)
      .map(k => processMongoDbQueryObjectKey(k, mongoDbQueryObject[k]))
      .filter(Boolean) as DefaultRuleGroupType[];
    return rules.length === 1 ? rules[0] : rules.length > 1 ? { combinator: 'and', rules } : false;
  }

  let mongoDbPOJO = mongoDbRules;
  if (typeof mongoDbRules === 'string') {
    try {
      mongoDbPOJO = JSON.parse(mongoDbRules);
    } catch (err) {
      return emptyRuleGroup;
    }
  }

  // Bail if the mongoDbPOJO is not actually a POJO
  if (!isPojo(mongoDbPOJO)) {
    return emptyRuleGroup;
  }

  const result = processMongoDbQueryObject(mongoDbPOJO as Record<string, any>);
  return result
    ? isRuleGroupType(result)
      ? result
      : { combinator: 'and', rules: [result] }
    : emptyRuleGroup;
};<|MERGE_RESOLUTION|>--- conflicted
+++ resolved
@@ -7,12 +7,7 @@
 import { defaultOperatorNegationMap } from '../../defaults';
 import { isRuleGroupType } from '../isRuleGroup';
 import { objectKeys } from '../objectKeys';
-<<<<<<< HEAD
-import { isOptionGroupArray } from '../optGroupUtils';
-import { isPojo } from '../parserUtils';
-=======
 import { fieldIsValidUtil, getFieldsArray, isPojo } from '../parserUtils';
->>>>>>> 34cb9825
 import type { MongoDbSupportedOperators } from './types';
 import { getRegExStr, isPrimitive, mongoDbToRqbOperatorMap } from './utils';
 
