{
  "name": "@react-querybuilder/dnd",
  "description": "Drag-and-drop-enabled version of react-querybuilder",
  "version": "7.4.4",
  "publishConfig": {
    "access": "public"
  },
  "main": "./dist/cjs/index.js",
  "module": "./dist/react-querybuilder_dnd.legacy-esm.js",
  "exports": {
    "./package.json": "./package.json",
    ".": {
      "import": {
        "types": "./dist/react-querybuilder_dnd.d.mts",
        "default": "./dist/react-querybuilder_dnd.mjs"
      },
      "require": {
        "types": "./dist/cjs/react-querybuilder_dnd.cjs.development.d.ts",
        "default": "./dist/cjs/index.js"
      }
    }
  },
  "types": "./dist/cjs/react-querybuilder_dnd.cjs.production.d.ts",
  "files": [
    "dist"
  ],
  "sideEffects": false,
  "repository": {
    "type": "git",
    "url": "https://github.com/react-querybuilder/react-querybuilder.git",
    "directory": "packages/dnd"
  },
  "license": "MIT",
  "homepage": "https://react-querybuilder.js.org/",
  "scripts": {
    "start": "bunx --bun vite",
    "build": "tsup",
    "typecheck": "tsc --noEmit",
    "typecheck:watch": "tsc --noEmit --watch"
  },
  "devDependencies": {
    "@testing-library/react": "^15.0.7",
    "@types/node": "^20.14.2",
    "@types/react": "^18.3.3",
    "@vitejs/plugin-react-swc": "^3.7.0",
    "concurrently": "^8.2.2",
    "react": "^18.3.1",
    "react-dnd": "^16.0.1",
    "react-dnd-html5-backend": "^16.0.1",
    "react-dnd-test-backend": "^16.0.1",
    "react-dnd-test-utils": "^16.0.1",
    "react-dom": "^18.3.1",
<<<<<<< HEAD
    "react-querybuilder": "workspace:*",
=======
    "react-querybuilder": "7.4.4",
>>>>>>> d431acfc
    "rollup-plugin-visualizer": "^5.12.0",
    "typescript": "^5.4.5",
    "vite": "^5.2.12"
  },
  "peerDependencies": {
    "react": ">=18",
    "react-dnd": ">=14.0.0",
    "react-dnd-html5-backend": ">=14.0.0",
    "react-querybuilder": "7.4.4"
  }
}<|MERGE_RESOLUTION|>--- conflicted
+++ resolved
@@ -50,11 +50,7 @@
     "react-dnd-test-backend": "^16.0.1",
     "react-dnd-test-utils": "^16.0.1",
     "react-dom": "^18.3.1",
-<<<<<<< HEAD
     "react-querybuilder": "workspace:*",
-=======
-    "react-querybuilder": "7.4.4",
->>>>>>> d431acfc
     "rollup-plugin-visualizer": "^5.12.0",
     "typescript": "^5.4.5",
     "vite": "^5.2.12"
