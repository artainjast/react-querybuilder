--- conflicted
+++ resolved
@@ -37,16 +37,10 @@
     "react-dnd-test-backend": "^16.0.1",
     "react-dnd-test-utils": "^16.0.1",
     "react-dom": "^18.2.0",
-<<<<<<< HEAD
     "react-querybuilder": "^5.4.0",
+    "rollup-plugin-visualizer": "^5.8.3",
     "typescript": "^4.9.4",
     "vite": "^4.0.4"
-=======
-    "react-querybuilder": "^5.2.0",
-    "rollup-plugin-visualizer": "^5.8.3",
-    "typescript": "^4.9.3",
-    "vite": "^3.2.4"
->>>>>>> 32ad7a57
   },
   "peerDependencies": {
     "react": ">=16.8.0",
