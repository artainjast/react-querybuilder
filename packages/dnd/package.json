{
  "name": "@react-querybuilder/dnd",
  "description": "Drag-and-drop-enabled version of react-querybuilder",
<<<<<<< HEAD
  "version": "6.5.3",
=======
  "version": "6.6.0-alpha.0",
>>>>>>> 3d84dd19
  "publishConfig": {
    "access": "public"
  },
  "main": "./dist/cjs/index.js",
  "module": "./dist/react-querybuilder_dnd.legacy-esm.js",
  "exports": {
    "./package.json": "./package.json",
    ".": {
      "import": {
        "types": "./dist/react-querybuilder_dnd.d.mts",
        "default": "./dist/react-querybuilder_dnd.mjs"
      },
      "require": {
        "types": "./dist/cjs/react-querybuilder_dnd.cjs.development.d.ts",
        "default": "./dist/cjs/index.js"
      }
    }
  },
  "types": "./dist/react-querybuilder_dnd.d.mts",
  "files": [
    "dist"
  ],
  "repository": {
    "type": "git",
    "url": "https://github.com/react-querybuilder/react-querybuilder.git",
    "directory": "packages/dnd"
  },
  "license": "MIT",
  "homepage": "https://react-querybuilder.js.org/",
  "scripts": {
    "start": "vite",
    "build": "tsup",
    "typecheck": "tsc --noEmit",
    "typecheck:watch": "tsc --noEmit --watch"
  },
  "devDependencies": {
    "@testing-library/react": "^14.0.0",
    "@types/node": "^20.8.8",
    "@types/react": "^18.2.31",
    "@vitejs/plugin-react-swc": "^3.4.0",
    "concurrently": "^8.2.2",
    "react": "^18.2.0",
    "react-dnd": "^16.0.1",
    "react-dnd-html5-backend": "^16.0.1",
    "react-dnd-test-backend": "^16.0.1",
    "react-dnd-test-utils": "^16.0.1",
    "react-dom": "^18.2.0",
<<<<<<< HEAD
    "react-querybuilder": "^6.5.3",
=======
    "react-querybuilder": "^6.6.0-alpha.0",
>>>>>>> 3d84dd19
    "rollup-plugin-visualizer": "^5.9.2",
    "typescript": "^5.2.2",
    "vite": "^4.5.0"
  },
  "peerDependencies": {
    "react": ">=16.8.0",
    "react-dnd": ">=14.0.0",
    "react-dnd-html5-backend": ">=14.0.0",
<<<<<<< HEAD
    "react-querybuilder": "^6.5.3"
=======
    "react-querybuilder": "^6.6.0-alpha.0"
>>>>>>> 3d84dd19
  }
}<|MERGE_RESOLUTION|>--- conflicted
+++ resolved
@@ -1,11 +1,7 @@
 {
   "name": "@react-querybuilder/dnd",
   "description": "Drag-and-drop-enabled version of react-querybuilder",
-<<<<<<< HEAD
   "version": "6.5.3",
-=======
-  "version": "6.6.0-alpha.0",
->>>>>>> 3d84dd19
   "publishConfig": {
     "access": "public"
   },
@@ -53,11 +49,7 @@
     "react-dnd-test-backend": "^16.0.1",
     "react-dnd-test-utils": "^16.0.1",
     "react-dom": "^18.2.0",
-<<<<<<< HEAD
     "react-querybuilder": "^6.5.3",
-=======
-    "react-querybuilder": "^6.6.0-alpha.0",
->>>>>>> 3d84dd19
     "rollup-plugin-visualizer": "^5.9.2",
     "typescript": "^5.2.2",
     "vite": "^4.5.0"
@@ -66,10 +58,6 @@
     "react": ">=16.8.0",
     "react-dnd": ">=14.0.0",
     "react-dnd-html5-backend": ">=14.0.0",
-<<<<<<< HEAD
     "react-querybuilder": "^6.5.3"
-=======
-    "react-querybuilder": "^6.6.0-alpha.0"
->>>>>>> 3d84dd19
   }
 }