{
  "name": "@react-querybuilder/bulma",
  "description": "Custom Bulma components for react-querybuilder",
  "version": "5.1.2",
  "publishConfig": {
    "access": "public"
  },
  "main": "dist/index.cjs.js",
  "module": "dist/index.es.js",
  "types": "dist/types/src/index.d.ts",
  "files": [
    "dist"
  ],
  "repository": {
    "type": "git",
    "url": "https://github.com/react-querybuilder/react-querybuilder.git",
    "directory": "packages/bulma"
  },
  "license": "MIT",
  "homepage": "https://react-querybuilder.js.org/",
  "scripts": {
    "start": "vite",
    "build": "vite build && tsc --emitDeclarationOnly",
    "typecheck": "tsc --noEmit",
    "typecheck:watch": "yarn typecheck --watch"
  },
  "devDependencies": {
    "@react-querybuilder/ts": "^5.1.2",
    "@testing-library/react": "^13.4.0",
    "@types/react": "^18.0.25",
    "@vitejs/plugin-react": "^2.2.0",
    "bulma": "^0.9.4",
    "react": "^18.2.0",
    "react-dom": "^18.2.0",
<<<<<<< HEAD
    "react-querybuilder": "^5.1.1",
    "typescript": "^4.9.3",
    "vite": "^3.2.4"
=======
    "react-querybuilder": "^5.1.2",
    "typescript": "^4.8.4",
    "vite": "^3.1.8"
>>>>>>> 85358e01
  },
  "peerDependencies": {
    "bulma": "^0.9.3",
    "react": ">=16.8.0"
  }
}<|MERGE_RESOLUTION|>--- conflicted
+++ resolved
@@ -32,15 +32,9 @@
     "bulma": "^0.9.4",
     "react": "^18.2.0",
     "react-dom": "^18.2.0",
-<<<<<<< HEAD
-    "react-querybuilder": "^5.1.1",
+    "react-querybuilder": "^5.1.2",
     "typescript": "^4.9.3",
     "vite": "^3.2.4"
-=======
-    "react-querybuilder": "^5.1.2",
-    "typescript": "^4.8.4",
-    "vite": "^3.1.8"
->>>>>>> 85358e01
   },
   "peerDependencies": {
     "bulma": "^0.9.3",
