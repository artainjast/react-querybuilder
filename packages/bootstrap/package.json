--- conflicted
+++ resolved
@@ -33,15 +33,9 @@
     "bootstrap-icons": "^1.10.2",
     "react": "^18.2.0",
     "react-dom": "^18.2.0",
-<<<<<<< HEAD
-    "react-querybuilder": "^5.1.1",
+    "react-querybuilder": "^5.1.2",
     "typescript": "^4.9.3",
     "vite": "^3.2.4"
-=======
-    "react-querybuilder": "^5.1.2",
-    "typescript": "^4.8.4",
-    "vite": "^3.1.8"
->>>>>>> 85358e01
   },
   "peerDependencies": {
     "bootstrap": ">=5",
