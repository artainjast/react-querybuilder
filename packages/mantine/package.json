--- conflicted
+++ resolved
@@ -1,11 +1,7 @@
 {
   "name": "@react-querybuilder/mantine",
   "description": "Custom Mantine components for react-querybuilder",
-<<<<<<< HEAD
   "version": "6.5.3",
-=======
-  "version": "6.6.0-alpha.0",
->>>>>>> 3d84dd19
   "publishConfig": {
     "access": "public"
   },
@@ -51,11 +47,7 @@
     "dayjs": "^1.11.10",
     "react": "^18.2.0",
     "react-dom": "^18.2.0",
-<<<<<<< HEAD
     "react-querybuilder": "^6.5.3",
-=======
-    "react-querybuilder": "^6.6.0-alpha.0",
->>>>>>> 3d84dd19
     "rollup-plugin-visualizer": "^5.9.2",
     "typescript": "^5.2.2",
     "vite": "^4.5.0"
@@ -66,10 +58,6 @@
     "@mantine/hooks": ">=7",
     "dayjs": ">=1",
     "react": ">=16.8.0",
-<<<<<<< HEAD
     "react-querybuilder": "^6.5.3"
-=======
-    "react-querybuilder": "^6.6.0-alpha.0"
->>>>>>> 3d84dd19
   }
 }