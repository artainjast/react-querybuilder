{
  "name": "@react-querybuilder/material",
  "description": "Custom MUI (Material Design) components for react-querybuilder",
  "version": "5.1.2",
  "publishConfig": {
    "access": "public"
  },
  "main": "dist/index.cjs.js",
  "module": "dist/index.es.js",
  "types": "dist/types/src/index.d.ts",
  "files": [
    "dist"
  ],
  "repository": {
    "type": "git",
    "url": "https://github.com/react-querybuilder/react-querybuilder.git",
    "directory": "packages/material"
  },
  "license": "MIT",
  "homepage": "https://react-querybuilder.js.org/",
  "scripts": {
    "start": "vite",
    "build": "vite build && tsc --emitDeclarationOnly",
    "typecheck": "tsc --noEmit",
    "typecheck:watch": "yarn typecheck --watch"
  },
  "devDependencies": {
<<<<<<< HEAD
    "@emotion/react": "^11.10.5",
    "@emotion/styled": "^11.10.5",
    "@mui/icons-material": "^5.10.15",
    "@mui/material": "^5.10.15",
    "@react-querybuilder/ts": "^5.1.1",
=======
    "@emotion/react": "^11.10.4",
    "@emotion/styled": "^11.10.4",
    "@mui/icons-material": "^5.10.9",
    "@mui/material": "^5.10.10",
    "@react-querybuilder/ts": "^5.1.2",
>>>>>>> 85358e01
    "@testing-library/react": "^13.4.0",
    "@types/react": "^18.0.25",
    "@vitejs/plugin-react": "^2.2.0",
    "react": "^18.2.0",
    "react-dom": "^18.2.0",
<<<<<<< HEAD
    "react-querybuilder": "^5.1.1",
    "regenerator-runtime": "^0.13.11",
    "typescript": "^4.9.3",
    "vite": "^3.2.4"
=======
    "react-querybuilder": "^5.1.2",
    "regenerator-runtime": "^0.13.10",
    "typescript": "^4.8.4",
    "vite": "^3.1.8"
>>>>>>> 85358e01
  },
  "peerDependencies": {
    "@emotion/react": "^11",
    "@emotion/styled": "^11",
    "@mui/icons-material": ">=5.0.0",
    "@mui/material": ">=5.0.0",
    "react": ">=16.8.0"
  }
}<|MERGE_RESOLUTION|>--- conflicted
+++ resolved
@@ -25,35 +25,20 @@
     "typecheck:watch": "yarn typecheck --watch"
   },
   "devDependencies": {
-<<<<<<< HEAD
     "@emotion/react": "^11.10.5",
     "@emotion/styled": "^11.10.5",
     "@mui/icons-material": "^5.10.15",
     "@mui/material": "^5.10.15",
-    "@react-querybuilder/ts": "^5.1.1",
-=======
-    "@emotion/react": "^11.10.4",
-    "@emotion/styled": "^11.10.4",
-    "@mui/icons-material": "^5.10.9",
-    "@mui/material": "^5.10.10",
     "@react-querybuilder/ts": "^5.1.2",
->>>>>>> 85358e01
     "@testing-library/react": "^13.4.0",
     "@types/react": "^18.0.25",
     "@vitejs/plugin-react": "^2.2.0",
     "react": "^18.2.0",
     "react-dom": "^18.2.0",
-<<<<<<< HEAD
-    "react-querybuilder": "^5.1.1",
+    "react-querybuilder": "^5.1.2",
     "regenerator-runtime": "^0.13.11",
     "typescript": "^4.9.3",
     "vite": "^3.2.4"
-=======
-    "react-querybuilder": "^5.1.2",
-    "regenerator-runtime": "^0.13.10",
-    "typescript": "^4.8.4",
-    "vite": "^3.1.8"
->>>>>>> 85358e01
   },
   "peerDependencies": {
     "@emotion/react": "^11",
