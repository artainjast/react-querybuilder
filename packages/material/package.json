--- conflicted
+++ resolved
@@ -37,14 +37,9 @@
     "react-dom": "^18.2.0",
     "react-querybuilder": "^5.4.0",
     "regenerator-runtime": "^0.13.11",
-<<<<<<< HEAD
+    "rollup-plugin-visualizer": "^5.8.3",
     "typescript": "^4.9.4",
     "vite": "^4.0.4"
-=======
-    "rollup-plugin-visualizer": "^5.8.3",
-    "typescript": "^4.9.3",
-    "vite": "^3.2.4"
->>>>>>> 32ad7a57
   },
   "peerDependencies": {
     "@emotion/react": "^11",
