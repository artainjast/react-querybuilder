--- conflicted
+++ resolved
@@ -27,17 +27,6 @@
     "type-check:watch": "yarn type-check --watch"
   },
   "devDependencies": {
-<<<<<<< HEAD
-    "@emotion/react": "^11.9.0",
-    "@emotion/styled": "^11.8.1",
-    "@mui/icons-material": "^5.0.5",
-    "@mui/material": "^5.0.6",
-    "@types/react": "^18.0.0",
-    "@vitejs/plugin-react": "^1.3.0",
-    "react": "^18.1.0",
-    "react-querybuilder": "^4.5.1",
-    "typescript": "^4.5.0"
-=======
     "@emotion/react": ">=11.0.0",
     "@emotion/styled": "^11.8.1",
     "@mui/icons-material": "^5.8.4",
@@ -50,7 +39,6 @@
     "regenerator-runtime": "^0.13.9",
     "typescript": "^4.7.4",
     "vite": "^3.0.7"
->>>>>>> 9e0a4bc8
   },
   "peerDependencies": {
     "@emotion/react": ">=11.0.0",
