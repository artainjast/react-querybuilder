---
title: Buildless
hide_table_of_contents: true
---

React Query Builder can be used directly in the browser without a build step using ESM. Babel can be used to parse JSX in a `script` tag.

## Basic example

```html
<!DOCTYPE html>
<html lang="en">
  <head>
    <meta charset="UTF-8" />
    <meta name="viewport" content="width=device-width, initial-scale=1.0" />
    <title>React Query Builder ESM</title>
    <link
      rel="stylesheet"
<<<<<<< HEAD
      href="https://cdn.jsdelivr.net/npm/react-querybuilder@6.5.2/dist/query-builder.css" />
=======
      href="https://cdn.jsdelivr.net/npm/react-querybuilder@6.5.1/dist/query-builder.css" />
>>>>>>> 3d84dd19
  </head>
  <body>
    <div id="root"></div>
    <script type="module">
      import React from 'https://cdn.jsdelivr.net/npm/react@18.2.0/+esm';
      import ReactDOM from 'https://cdn.jsdelivr.net/npm/react-dom@18.2.0/+esm';
<<<<<<< HEAD
      import { QueryBuilder } from 'https://cdn.jsdelivr.net/npm/react-querybuilder@6.5.2/+esm';
=======
      import { QueryBuilder } from 'https://cdn.jsdelivr.net/npm/react-querybuilder@6.5.1/+esm';
>>>>>>> 3d84dd19
      // Make the imports available to the Babel script below
      window.React = React;
      window.ReactDOM = ReactDOM;
      window.QueryBuilder = QueryBuilder;
    </script>
    <script crossorigin src="https://unpkg.com/babel-standalone@6/babel.min.js"></script>
    <script type="text/babel">
      const fields = [
        {
          name: 'firstName',
          label: 'First Name',
          placeholder: 'Enter first name',
        },
        {
          name: 'lastName',
          label: 'Last Name',
          placeholder: 'Enter last name',
        },
      ];

      const defaultQuery = {
        combinator: 'and',
        rules: [
          { field: 'firstName', operator: '=', value: 'Steve' },
          { field: 'lastName', operator: '=', value: 'Vai' },
        ],
      };

      ReactDOM.createRoot(document.getElementById('root')).render(
        <QueryBuilder fields={fields} defaultQuery={defaultQuery} />
      );
    </script>
  </body>
</html>
```

## Drag-and-drop example

To add drag-and-drop capability, import `react-dnd`, `react-dnd-html5-backend`, and `@react-querybuilder/dnd`. Nest `<QueryBuilder />` inside `<QueryBuilderDnD />` and spread the `react-dnd*` exports to the `dnd` prop.

```html
<!DOCTYPE html>
<html lang="en">
  <head>
    <meta charset="UTF-8" />
    <meta name="viewport" content="width=device-width, initial-scale=1.0" />
    <title>React Query Builder ESM (DnD)</title>
    <link
      rel="stylesheet"
<<<<<<< HEAD
      href="https://cdn.jsdelivr.net/npm/react-querybuilder@6.5.2/dist/query-builder.css" />
=======
      href="https://cdn.jsdelivr.net/npm/react-querybuilder@6.5.1/dist/query-builder.css" />
>>>>>>> 3d84dd19
  </head>
  <body>
    <div id="root"></div>
    <script type="module">
      import React from 'https://cdn.jsdelivr.net/npm/react@18.2.0/+esm';
      import ReactDOM from 'https://cdn.jsdelivr.net/npm/react-dom@18.2.0/+esm';
<<<<<<< HEAD
      import { QueryBuilder } from 'https://cdn.jsdelivr.net/npm/react-querybuilder@6.5.2/+esm';
      // highlight-start
      import * as ReactDnD from 'https://cdn.jsdelivr.net/npm/react-dnd@16.0.0/+esm';
      import * as ReactDndHtml5Backend from 'https://cdn.jsdelivr.net/npm/react-dnd-html5-backend@16.0.0/+esm';
      import { QueryBuilderDnD } from 'https://cdn.jsdelivr.net/npm/@react-querybuilder/dnd@6.5.2/+esm';
=======
      import { QueryBuilder } from 'https://cdn.jsdelivr.net/npm/react-querybuilder@6.5.1/+esm';
      // highlight-start
      import * as ReactDnD from 'https://cdn.jsdelivr.net/npm/react-dnd@16.0.0/+esm';
      import * as ReactDndHtml5Backend from 'https://cdn.jsdelivr.net/npm/react-dnd-html5-backend@16.0.0/+esm';
      import { QueryBuilderDnD } from 'https://cdn.jsdelivr.net/npm/@react-querybuilder/dnd@6.5.1/+esm';
>>>>>>> 3d84dd19
      // highlight-end
      // Make the imports available to the Babel script below
      window.React = React;
      window.ReactDOM = ReactDOM;
      window.QueryBuilder = QueryBuilder;
      // highlight-start
      window.ReactDnD = ReactDnD;
      window.ReactDndHtml5Backend = ReactDndHtml5Backend;
      window.QueryBuilderDnD = QueryBuilderDnD;
      // highlight-end
    </script>
    <script crossorigin src="https://unpkg.com/babel-standalone@6/babel.min.js"></script>
    <script type="text/babel">
      const fields = [
        {
          name: 'firstName',
          label: 'First Name',
          placeholder: 'Enter first name',
        },
        {
          name: 'lastName',
          label: 'Last Name',
          placeholder: 'Enter last name',
        },
      ];

      const defaultQuery = {
        combinator: 'and',
        rules: [
          { field: 'firstName', operator: '=', value: 'Steve' },
          { field: 'lastName', operator: '=', value: 'Vai' },
        ],
      };

      ReactDOM.createRoot(document.getElementById('root')).render(
        // highlight-start
        <QueryBuilderDnD dnd={{ ...ReactDnD, ...ReactDndHtml5Backend }}>
          // highlight-end
          <QueryBuilder fields={fields} defaultQuery={defaultQuery} />
          // highlight-start
        </QueryBuilderDnD>
        // highlight-end
      );
    </script>
  </body>
</html>
```<|MERGE_RESOLUTION|>--- conflicted
+++ resolved
@@ -16,22 +16,14 @@
     <title>React Query Builder ESM</title>
     <link
       rel="stylesheet"
-<<<<<<< HEAD
-      href="https://cdn.jsdelivr.net/npm/react-querybuilder@6.5.2/dist/query-builder.css" />
-=======
-      href="https://cdn.jsdelivr.net/npm/react-querybuilder@6.5.1/dist/query-builder.css" />
->>>>>>> 3d84dd19
+      href="https://cdn.jsdelivr.net/npm/react-querybuilder@6.5.3/dist/query-builder.css" />
   </head>
   <body>
     <div id="root"></div>
     <script type="module">
       import React from 'https://cdn.jsdelivr.net/npm/react@18.2.0/+esm';
       import ReactDOM from 'https://cdn.jsdelivr.net/npm/react-dom@18.2.0/+esm';
-<<<<<<< HEAD
-      import { QueryBuilder } from 'https://cdn.jsdelivr.net/npm/react-querybuilder@6.5.2/+esm';
-=======
-      import { QueryBuilder } from 'https://cdn.jsdelivr.net/npm/react-querybuilder@6.5.1/+esm';
->>>>>>> 3d84dd19
+      import { QueryBuilder } from 'https://cdn.jsdelivr.net/npm/react-querybuilder@6.5.3/+esm';
       // Make the imports available to the Babel script below
       window.React = React;
       window.ReactDOM = ReactDOM;
@@ -81,30 +73,18 @@
     <title>React Query Builder ESM (DnD)</title>
     <link
       rel="stylesheet"
-<<<<<<< HEAD
-      href="https://cdn.jsdelivr.net/npm/react-querybuilder@6.5.2/dist/query-builder.css" />
-=======
-      href="https://cdn.jsdelivr.net/npm/react-querybuilder@6.5.1/dist/query-builder.css" />
->>>>>>> 3d84dd19
+      href="https://cdn.jsdelivr.net/npm/react-querybuilder@6.5.3/dist/query-builder.css" />
   </head>
   <body>
     <div id="root"></div>
     <script type="module">
       import React from 'https://cdn.jsdelivr.net/npm/react@18.2.0/+esm';
       import ReactDOM from 'https://cdn.jsdelivr.net/npm/react-dom@18.2.0/+esm';
-<<<<<<< HEAD
-      import { QueryBuilder } from 'https://cdn.jsdelivr.net/npm/react-querybuilder@6.5.2/+esm';
+      import { QueryBuilder } from 'https://cdn.jsdelivr.net/npm/react-querybuilder@6.5.3/+esm';
       // highlight-start
       import * as ReactDnD from 'https://cdn.jsdelivr.net/npm/react-dnd@16.0.0/+esm';
       import * as ReactDndHtml5Backend from 'https://cdn.jsdelivr.net/npm/react-dnd-html5-backend@16.0.0/+esm';
-      import { QueryBuilderDnD } from 'https://cdn.jsdelivr.net/npm/@react-querybuilder/dnd@6.5.2/+esm';
-=======
-      import { QueryBuilder } from 'https://cdn.jsdelivr.net/npm/react-querybuilder@6.5.1/+esm';
-      // highlight-start
-      import * as ReactDnD from 'https://cdn.jsdelivr.net/npm/react-dnd@16.0.0/+esm';
-      import * as ReactDndHtml5Backend from 'https://cdn.jsdelivr.net/npm/react-dnd-html5-backend@16.0.0/+esm';
-      import { QueryBuilderDnD } from 'https://cdn.jsdelivr.net/npm/@react-querybuilder/dnd@6.5.1/+esm';
->>>>>>> 3d84dd19
+      import { QueryBuilderDnD } from 'https://cdn.jsdelivr.net/npm/@react-querybuilder/dnd@6.5.3/+esm';
       // highlight-end
       // Make the imports available to the Babel script below
       window.React = React;
